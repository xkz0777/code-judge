import logging
from time import time
import asyncio

import app.config as app_config
from app.libs.utils import chunkify
from app.model import (
    Submission,
    SubmissionResult,
    WorkPayload,
    BatchSubmission,
    BatchSubmissionResult,
    ResultReason,
)


logger = logging.getLogger(__name__)


def _to_result(submission: Submission, start_time, result_json):
    if result_json is None: # timeout
        return SubmissionResult(sub_id=submission.sub_id, success=False, cost=time() - start_time, reason=ResultReason.QUEUE_TIMEOUT)
    else:
        try:
            result = SubmissionResult.model_validate_json(result_json[1])
        except Exception as e:
            logger.info(f'Failed to parse result json: {result_json}')
            raise
        if not result.success and result.cost >= app_config.MAX_EXECUTION_TIME:
            result.reason = ResultReason.WORKER_TIMEOUT
        return result


async def judge(redis_queue, submission: Submission):
    start_time = time()
    try:
        payload = WorkPayload(submission=submission)
        payload_json = payload.model_dump_json()
        await redis_queue.push(app_config.REDIS_WORK_QUEUE_NAME, payload_json)
        result_queue_name = f'{app_config.REDIS_RESULT_PREFIX}{payload.work_id}'
        result_json = await redis_queue.block_pop(result_queue_name, app_config.MAX_QUEUE_WAIT_TIME)
        await redis_queue.delete(result_queue_name)
        return _to_result(submission, start_time, result_json)
    except Exception:
        logger.exception(f'Failed to judge submission {submission.sub_id}')
        return SubmissionResult(sub_id=submission.sub_id, success=False, cost=time() - start_time, reason=ResultReason.INTERNAL_ERROR)


async def _judge_batch_impl(redis_queue, subs: list[Submission]):
    start_time = time()
    chunks = list(chunkify(subs, app_config.MAX_BATCH_CHUNK_SIZE))
    payload_chunks = [
        [WorkPayload(submission=sub) for sub in chunk]
        for chunk in chunks
    ]

    async def _submit(payload: WorkPayload):
        payload_json = payload.model_dump_json()
        await redis_queue.push(app_config.REDIS_WORK_QUEUE_NAME, payload_json)

    async def _get_result(payload: WorkPayload, max_wait_time):
        """max_wait_time <= 0 means no wait (which is different from block_pop)"""
        result_queue_name = f'{app_config.REDIS_RESULT_PREFIX}{payload.work_id}'
        if max_wait_time > 0:
            result_json = await redis_queue.block_pop(result_queue_name, max_wait_time)
        else:
            # no wait
<<<<<<< HEAD
            result_json = await redis_queue.pop(result_queue_name)
=======
            result_json = result_queue_name, await redis_queue.pop(result_queue_name)
>>>>>>> 2b8af91f
            if result_json is not None:
                # align with block_pop, which will return a pair of result queue name and result json when success
                result_json = result_queue_name, result_json
        await redis_queue.delete(result_queue_name)
        return _to_result(payload.submission, start_time, result_json)

    # submit all submissions to the queue
    for chunk in payload_chunks:
        await asyncio.gather(*[_submit(pl) for pl in chunk])

    results = []
    max_wait_time = app_config.MAX_QUEUE_WAIT_TIME
    wait_start_time = time()
    for chunk in payload_chunks:
        # get all results from the queue
        left_time = int(max_wait_time - (time() - wait_start_time))
        chunk_results = await asyncio.gather(*[_get_result(pl, left_time) for pl in chunk])
        results.extend(chunk_results)
    return results


async def judge_batch(redis_queue, batch_sub: BatchSubmission):
    try:
        if not app_config.MAX_BATCH_CHUNK_SIZE:
            return BatchSubmissionResult(
                sub_id=batch_sub.sub_id,
                results=await asyncio.gather(*[judge(redis_queue, sub) for sub in batch_sub.submissions])
            )
        results = await _judge_batch_impl(redis_queue, batch_sub.submissions)
    except Exception:
        logger.exception(f'Failed to judge batch submission {batch_sub.sub_id}')
        results=[
            SubmissionResult(
                sub_id=sub.sub_id,
                success=False,
                cost=0,
                reason=ResultReason.INTERNAL_ERROR
            ) for sub in batch_sub.submissions
        ]
    return BatchSubmissionResult(
        sub_id=batch_sub.sub_id,
        results=results
    )<|MERGE_RESOLUTION|>--- conflicted
+++ resolved
@@ -65,11 +65,7 @@
             result_json = await redis_queue.block_pop(result_queue_name, max_wait_time)
         else:
             # no wait
-<<<<<<< HEAD
-            result_json = await redis_queue.pop(result_queue_name)
-=======
             result_json = result_queue_name, await redis_queue.pop(result_queue_name)
->>>>>>> 2b8af91f
             if result_json is not None:
                 # align with block_pop, which will return a pair of result queue name and result json when success
                 result_json = result_queue_name, result_json
